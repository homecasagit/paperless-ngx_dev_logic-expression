--- conflicted
+++ resolved
@@ -3,36 +3,20 @@
 
 
 export const TAG_COLOURS = [
-<<<<<<< HEAD
     { id: "", name: "Auto", textColor: "#000000" },
-    { id: "#a6cee3", name: "Light Blue", textColor: "#000000" },
-    { id: "#1f78b4", name: "Blue", textColor: "#ffffff" },
-    { id: "#b2df8a", name: "Light Green", textColor: "#000000" },
-    { id: "#33a02c", name: "Green", textColor: "#000000" },
-    { id: "#fb9a99", name: "Light Red", textColor: "#000000" },
-    { id: "#e31a1c", name: "Red ", textColor: "#ffffff" },
-    { id: "#fdbf6f", name: "Light Orange", textColor: "#000000" },
-    { id: "#ff7f00", name: "Orange", textColor: "#000000" },
-    { id: "#cab2d6", name: "Light Violet", textColor: "#000000" },
-    { id: "#6a3d9a", name: "Violet", textColor: "#ffffff" },
-    { id: "#b15928", name: "Brown", textColor: "#000000" },
-    { id: "#000000", name: "Black", textColor: "#ffffff" },
-    { id: "#cccccc", name: "Light Grey", textColor: "#000000" }
-=======
-    {id: 1, value: "#a6cee3", name: $localize`Light blue`, textColor: "#000000"},
-    {id: 2, value: "#1f78b4", name: $localize`Blue`, textColor: "#ffffff"},
-    {id: 3, value: "#b2df8a", name: $localize`Light green`, textColor: "#000000"},
-    {id: 4, value: "#33a02c", name: $localize`Green`, textColor: "#ffffff"},
-    {id: 5, value: "#fb9a99", name: $localize`Light red`, textColor: "#000000"},
-    {id: 6, value: "#e31a1c", name: $localize`Red `, textColor: "#ffffff"},
-    {id: 7, value: "#fdbf6f", name: $localize`Light orange`, textColor: "#000000"},
-    {id: 8, value: "#ff7f00", name: $localize`Orange`, textColor: "#000000"},
-    {id: 9, value: "#cab2d6", name: $localize`Light violet`, textColor: "#000000"},
-    {id: 10, value: "#6a3d9a", name: $localize`Violet`, textColor: "#ffffff"},
-    {id: 11, value: "#b15928", name: $localize`Brown`, textColor: "#ffffff"},
-    {id: 12, value: "#000000", name: $localize`Black`, textColor: "#ffffff"},
-    {id: 13, value: "#cccccc", name: $localize`Light grey`, textColor: "#000000"}
->>>>>>> 3d3300ac
+    { id: "#a6cee3", name: $localize`Light blue`, textColor: "#000000" },
+    { id: "#1f78b4", name: $localize`Blue`, textColor: "#ffffff" },
+    { id: "#b2df8a", name: $localize`Light green`, textColor: "#000000" },
+    { id: "#33a02c", name: $localize`Green`, textColor: "#ffffff" },
+    { id: "#fb9a99", name: $localize`Light red`, textColor: "#000000" },
+    { id: "#e31a1c", name: $localize`Red `, textColor: "#ffffff" },
+    { id: "#fdbf6f", name: $localize`Light orange`, textColor: "#000000" },
+    { id: "#ff7f00", name: $localize`Orange`, textColor: "#000000" },
+    { id: "#cab2d6", name: $localize`Light violet`, textColor: "#000000" },
+    { id: "#6a3d9a", name: $localize`Violet`, textColor: "#ffffff" },
+    { id: "#b15928", name: $localize`Brown`, textColor: "#ffffff" },
+    { id: "#000000", name: $localize`Black`, textColor: "#ffffff" },
+    { id: "#cccccc", name: $localize`Light grey`, textColor: "#000000" }
 ]
 
 export interface PaperlessTag extends MatchingModel {
@@ -41,8 +25,4 @@
 
     is_inbox_tag?: boolean
 
-<<<<<<< HEAD
-    document_count?: number
-=======
->>>>>>> 3d3300ac
 }