--- conflicted
+++ resolved
@@ -3,13 +3,9 @@
 from rest_framework import serializers
 from rest_framework.fields import SerializerMethodField
 
-<<<<<<< HEAD
 from . import bulk_edit
-from .models import Correspondent, Tag, Document, Log, DocumentType
-=======
 from .models import Correspondent, Tag, Document, Log, DocumentType, \
     SavedView, SavedViewFilterRule
->>>>>>> ff71b048
 from .parsers import is_mime_type_supported
 
 
@@ -168,7 +164,43 @@
         )
 
 
-<<<<<<< HEAD
+class SavedViewFilterRuleSerializer(serializers.ModelSerializer):
+
+    class Meta:
+        model = SavedViewFilterRule
+        fields = ["rule_type", "value"]
+
+
+class SavedViewSerializer(serializers.ModelSerializer):
+
+    filter_rules = SavedViewFilterRuleSerializer(many=True)
+
+    class Meta:
+        model = SavedView
+        depth = 1
+        fields = ["id", "name", "show_on_dashboard", "show_in_sidebar",
+                  "sort_field", "sort_reverse", "filter_rules"]
+
+    def update(self, instance, validated_data):
+        if 'filter_rules' in validated_data:
+            rules_data = validated_data.pop('filter_rules')
+        else:
+            rules_data = None
+        super(SavedViewSerializer, self).update(instance, validated_data)
+        if rules_data:
+            SavedViewFilterRule.objects.filter(saved_view=instance).delete()
+            for rule_data in rules_data:
+                SavedViewFilterRule.objects.create(saved_view=instance, **rule_data)
+        return instance
+
+    def create(self, validated_data):
+        rules_data = validated_data.pop('filter_rules')
+        saved_view = SavedView.objects.create(**validated_data)
+        for rule_data in rules_data:
+            SavedViewFilterRule.objects.create(saved_view=saved_view, **rule_data)
+        return saved_view
+
+
 class BulkEditSerializer(serializers.Serializer):
 
     documents = serializers.ListField(
@@ -215,43 +247,6 @@
     def validate(self, attrs):
 
         return attrs
-=======
-class SavedViewFilterRuleSerializer(serializers.ModelSerializer):
-
-    class Meta:
-        model = SavedViewFilterRule
-        fields = ["rule_type", "value"]
-
-
-class SavedViewSerializer(serializers.ModelSerializer):
-
-    filter_rules = SavedViewFilterRuleSerializer(many=True)
-
-    class Meta:
-        model = SavedView
-        depth = 1
-        fields = ["id", "name", "show_on_dashboard", "show_in_sidebar",
-                  "sort_field", "sort_reverse", "filter_rules"]
-
-    def update(self, instance, validated_data):
-        if 'filter_rules' in validated_data:
-            rules_data = validated_data.pop('filter_rules')
-        else:
-            rules_data = None
-        super(SavedViewSerializer, self).update(instance, validated_data)
-        if rules_data:
-            SavedViewFilterRule.objects.filter(saved_view=instance).delete()
-            for rule_data in rules_data:
-                SavedViewFilterRule.objects.create(saved_view=instance, **rule_data)
-        return instance
-
-    def create(self, validated_data):
-        rules_data = validated_data.pop('filter_rules')
-        saved_view = SavedView.objects.create(**validated_data)
-        for rule_data in rules_data:
-            SavedViewFilterRule.objects.create(saved_view=saved_view, **rule_data)
-        return saved_view
->>>>>>> ff71b048
 
 
 class PostDocumentSerializer(serializers.Serializer):
