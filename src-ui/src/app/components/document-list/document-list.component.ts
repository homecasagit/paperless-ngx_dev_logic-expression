--- conflicted
+++ resolved
@@ -30,7 +30,7 @@
   private filterEditor: FilterEditorComponent
 
   @ViewChildren(SortableDirective) headers: QueryList<SortableDirective>;
-  
+
   displayMode = 'smallCards' // largeCards, smallCards, details
 
   get isFiltered() {
@@ -86,15 +86,10 @@
   }
 
   saveViewConfig() {
-<<<<<<< HEAD
-    this.savedViewConfigService.updateConfig(this.list.savedView)
-    this.toastService.showInfo(`View "${this.list.savedView.title}" saved successfully.`)
-=======
     this.savedViewService.update(this.list.savedView).subscribe(result => {
       this.toastService.showInfo($localize`View "${this.list.savedView.name}" saved successfully.`)
     })
 
->>>>>>> 7587150f
   }
 
   saveViewConfigAs() {
